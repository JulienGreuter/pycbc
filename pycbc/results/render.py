--- conflicted
+++ resolved
@@ -69,7 +69,6 @@
     return output
 
 def render_default(path, cp):
-<<<<<<< HEAD
     """ This is the default function that will render a template to a string of HTML. The
     string will be for a drop-down tab that contains a link to the file.
 
@@ -88,7 +87,7 @@
         # segment or veto file return a segmentslistdict instance
         if 'SEG' in path or 'VETO' in path:
             with open(path, 'r') as xmlfile:
-                content = fromsegmentxml(xmlfile, dict=True)
+                content = fromsegmentxml(xmlfile, return_dict=True)
     elif path.endswith('.ini'):
         with open(path, 'rb') as f_handle:
             content = f_handle.read()
@@ -105,41 +104,6 @@
     output = template.render(context)
 
     return output
-=======
-   """ This is the default function that will render a template to a string of HTML. The
-   string will be for a drop-down tab that contains a link to the file.
-
-   If the file extension requires information to be read, then that is passed to the
-   content variable (eg. a segmentlistdict).
-   """
-
-   # define filename and slug from path
-   filename = path.split('/')[-1]
-   slug     = path.split('/')[-1].replace('.', '_')
-
-   # initializations
-   content = None
-
-   # XML file condition
-   if path.endswith('.xml') or path.endswith('.xml.gz'):
-       # segment or veto file return a segmentslistdict instance
-       if 'SEG' in path or 'VETO' in path:
-           with open(path, 'r') as xmlfile:
-               content = fromsegmentxml(xmlfile, return_dict=True)
-
-   # render template
-   template_dir = pycbc.results.__path__[0] + '/templates/files'
-   env = Environment(loader=FileSystemLoader(template_dir))
-   env.globals.update(abs=abs)
-   template = env.get_template('file_default.html')
-   context = {'filename' : filename,
-              'slug'     : slug,
-              'cp'       : cp,
-              'content'  : content}
-   output = template.render(context)
-
-   return output
->>>>>>> 664ada2b
 
 def render_glitchgram(path, cp):
     """ Render a glitchgram file template.
